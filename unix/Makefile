# define main target
PROG = py
all: $(PROG)

# include py core make definitions
include ../py/py.mk

# program for deletion
RM = /bin/rm
ECHO = @echo

# compiler settings
CC = gcc
<<<<<<< HEAD
CFLAGS = -I. -I$(PY_SRC) -Wall -Werror -ansi -std=gnu99
=======
CFLAGS = -I. -I$(PY_SRC) -Wall -Werror -ansi -std=gnu99 -Os -DUNIX #-DNDEBUG
>>>>>>> 3e4ed251
LDFLAGS = -lm

#Debugging/Optimization
ifdef DEBUG
CFLAGS += -Og -ggdb
else
CFLAGS += -Os #-DNDEBUG
endif

# source files
SRC_C = \
	main.c \
	file.c \

OBJ = $(addprefix $(BUILD)/, $(SRC_C:.c=.o)) $(PY_O)
LIB = -lreadline
# the following is needed for BSD
#LIB += -ltermcap

$(PROG): $(BUILD) $(OBJ)
	$(ECHO) "LINK $<"
	$(Q)$(CC) -o $@ $(OBJ) $(LIB) $(LDFLAGS)
ifndef DEBUG
	$(Q)strip $(PROG)
endif
	$(Q)size $(PROG)

$(BUILD)/%.o: %.c
	$(ECHO) "CC $<"
	$(Q)$(CC) $(CFLAGS) -c -o $@ $<

$(BUILD)/main.o: mpconfigport.h

clean:
	$(RM) -f $(PROG)
	$(RM) -rf $(BUILD)

.PHONY: all clean<|MERGE_RESOLUTION|>--- conflicted
+++ resolved
@@ -11,11 +11,7 @@
 
 # compiler settings
 CC = gcc
-<<<<<<< HEAD
-CFLAGS = -I. -I$(PY_SRC) -Wall -Werror -ansi -std=gnu99
-=======
-CFLAGS = -I. -I$(PY_SRC) -Wall -Werror -ansi -std=gnu99 -Os -DUNIX #-DNDEBUG
->>>>>>> 3e4ed251
+CFLAGS = -I. -I$(PY_SRC) -Wall -Werror -ansi -std=gnu99 -DUNIX
 LDFLAGS = -lm
 
 #Debugging/Optimization
