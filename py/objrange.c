#include <stdlib.h>
#include <stdint.h>

#include "nlr.h"
#include "misc.h"
#include "mpconfig.h"
#include "obj.h"

/******************************************************************************/
/* range                                                                      */

typedef struct _mp_obj_range_t {
    mp_obj_base_t base;
    // TODO make these values generic objects or something
    machine_int_t start;
    machine_int_t stop;
    machine_int_t step;
} mp_obj_range_t;

mp_obj_t range_getiter(mp_obj_t o_in) {
    mp_obj_range_t *o = o_in;
    return mp_obj_new_range_iterator(o->start, o->stop, o->step);
}

static const mp_obj_type_t range_type = {
<<<<<<< HEAD
    .base = { &mp_const_type} ,
    .name = "range",
    .getiter = range_getiter,
    .methods = {{NULL, NULL},},
=======
    { &mp_const_type} ,
    "range",
    .getiter = range_getiter,
>>>>>>> fd04bb3b
};

// range is a class and instances are immutable sequence objects
mp_obj_t mp_obj_new_range(int start, int stop, int step) {
    mp_obj_range_t *o = m_new_obj(mp_obj_range_t);
    o->base.type = &range_type;
    o->start = start;
    o->stop = stop;
    o->step = step;
    return o;
}

/******************************************************************************/
/* range iterator                                                             */

typedef struct _mp_obj_range_it_t {
    mp_obj_base_t base;
    // TODO make these values generic objects or something
    machine_int_t cur;
    machine_int_t stop;
    machine_int_t step;
} mp_obj_range_it_t;

mp_obj_t range_it_iternext(mp_obj_t o_in) {
    mp_obj_range_it_t *o = o_in;
    if ((o->step > 0 && o->cur < o->stop) || (o->step < 0 && o->cur > o->stop)) {
        mp_obj_t o_out = MP_OBJ_NEW_SMALL_INT(o->cur);
        o->cur += o->step;
        return o_out;
    } else {
        return mp_const_stop_iteration;
    }
}

static const mp_obj_type_t range_it_type = {
<<<<<<< HEAD
    .base = { &mp_const_type },
    .name = "range_iterator",
    .iternext = range_it_iternext,
    .methods = {{NULL, NULL},},
=======
    { &mp_const_type },
    "range_iterator",
    .iternext = range_it_iternext,
>>>>>>> fd04bb3b
};

mp_obj_t mp_obj_new_range_iterator(int cur, int stop, int step) {
    mp_obj_range_it_t *o = m_new_obj(mp_obj_range_it_t);
    o->base.type = &range_it_type;
    o->cur = cur;
    o->stop = stop;
    o->step = step;
    return o;
}<|MERGE_RESOLUTION|>--- conflicted
+++ resolved
@@ -23,16 +23,9 @@
 }
 
 static const mp_obj_type_t range_type = {
-<<<<<<< HEAD
-    .base = { &mp_const_type} ,
-    .name = "range",
-    .getiter = range_getiter,
-    .methods = {{NULL, NULL},},
-=======
     { &mp_const_type} ,
     "range",
     .getiter = range_getiter,
->>>>>>> fd04bb3b
 };
 
 // range is a class and instances are immutable sequence objects
@@ -68,16 +61,9 @@
 }
 
 static const mp_obj_type_t range_it_type = {
-<<<<<<< HEAD
-    .base = { &mp_const_type },
-    .name = "range_iterator",
-    .iternext = range_it_iternext,
-    .methods = {{NULL, NULL},},
-=======
     { &mp_const_type },
     "range_iterator",
     .iternext = range_it_iternext,
->>>>>>> fd04bb3b
 };
 
 mp_obj_t mp_obj_new_range_iterator(int cur, int stop, int step) {
