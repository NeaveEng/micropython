#!/usr/bin/env python
"""Creates the pin file for the RP2."""

import os
import re
import sys

sys.path.insert(0, os.path.join(os.path.dirname(__file__), "../../../tools"))
import boardgen

# This is NUM_BANK0_GPIOS. Pin indices are 0 to 29 (inclusive).
NUM_GPIOS = 30
# Up to 10 additional extended pins (e.g. via the wifi chip).
NUM_EXT_GPIOS = 10


class Rp2Pin(boardgen.Pin):
    def __init__(self, cpu_pin_name):
        super().__init__(cpu_pin_name)
        self._afs = []

        if self.name().startswith("EXT_"):
            self._index = None
            self._ext_index = int(self.name()[8:])  # "EXT_GPIOn"
        else:
            self._index = int(self.name()[4:])  # "GPIOn"
            self._ext_index = None

    # Required by NumericPinGenerator.
    def index(self):
        return self._index

    # Use the PIN() macro defined in rp2_prefix.c for defining the pin
    # objects.
    def definition(self):
        if self._index is not None:
            return "PIN({:d}, GPIO{:d}, 0, {:d}, pin_GPIO{:d}_af)".format(
                self._index, self._index, len(self._afs), self.index()
            )
        else:
            return "PIN({:d}, EXT_GPIO{:d}, 1, 0, NULL)".format(self._ext_index, self._ext_index)

    # External pins need to be mutable (because they track the output state).
    def is_const(self):
        return self._index is not None

    # Add conditional macros only around the external pins based on how many
    # are enabled.
    def enable_macro(self):
        if self._ext_index is not None:
            return "(MICROPY_HW_PIN_EXT_COUNT > {:d})".format(self._ext_index)

    def add_af(self, af_idx, _af_name, af):
        if self._index is None:
            raise boardgen.PinGeneratorError(
                "Cannot add AF for ext pin '{:s}'".format(self.name())
            )
<<<<<<< HEAD
=======
        )
        if self.is_ext:
            print("#endif")
        print("")

    def print_header(self, hdr_file):
        n = self.cpu_pin_name()
        hdr_file.write(
            "extern{:s}machine_pin_obj_t pin_{:s};\n".format(" " if self.is_ext else " const ", n)
        )
        if self.alt_fn_count > 0:
            hdr_file.write("extern const machine_pin_af_obj_t pin_{:s}_af[];\n".format(n))

    def qstr_list(self):
        result = []
        for alt_fn in self.alt_fn:
            if alt_fn.is_supported():
                result += alt_fn.qstr_list()
        return result


class NamedPin(object):
    def __init__(self, name, pin):
        self._name = name
        self._pin = pin

    def pin(self):
        return self._pin

    def name(self):
        return self._name


class Pins(object):
    def __init__(self):
        self.cpu_pins = []  # list of NamedPin objects
        self.board_pins = []  # list of NamedPin objects
        self.ext_pins = []  # list of NamedPin objects
        for i in range(0, 32):
            self.ext_pins.append(NamedPin("EXT_GPIO{:d}".format(i), Pin(i, True)))

    def find_pin(self, pin_name):
        for pin in self.cpu_pins:
            if pin.name() == pin_name:
                return pin.pin()

        for pin in self.ext_pins:
            if pin.name() == pin_name:
                return pin.pin()

    def parse_af_file(self, filename, pinname_col, af_col):
        with open(filename, "r") as csvfile:
            rows = csv.reader(csvfile)
            for row in rows:
                try:
                    pin_num = parse_pin(row[pinname_col])
                except Exception:
                    # import traceback; traceback.print_exc()
                    continue
                pin = Pin(pin_num)
                for af_idx in range(af_col, len(row)):
                    if af_idx >= af_col:
                        pin.parse_af(af_idx, row[af_idx])
                self.cpu_pins.append(NamedPin(pin.cpu_pin_name(), pin))

    def parse_board_file(self, filename):
        with open(filename, "r") as csvfile:
            rows = csv.reader(csvfile)
            for row in rows:
                if len(row) == 0 or row[0].startswith("#"):
                    # Skip empty lines, and lines starting with "#"
                    continue
                if len(row) != 2:
                    raise ValueError("Expecting two entries in a row")

                cpu_pin_name = row[1]
                try:
                    parse_pin(cpu_pin_name)
                except:
                    # import traceback; traceback.print_exc()
                    continue
                pin = self.find_pin(cpu_pin_name)
                if pin:
                    pin.set_is_board_pin()
                    if row[0]:  # Only add board pins that have a name
                        self.board_pins.append(NamedPin(row[0], pin))

    def print_table(self, label, named_pins):
        print("")
        print("const machine_pin_obj_t *machine_pin_{:s}_pins[] = {{".format(label))
        for pin in named_pins:
            if not pin.pin().is_ext:
                print("    &pin_{},".format(pin.name()))
        print("};")
        print("")
>>>>>>> b88262ce

        # <af><unit>_<pin>
        m = re.match("([A-Z][A-Z0-9][A-Z]+)(([0-9]+)(_.*)?)?", af)
        af_fn = m.group(1)
        af_unit = int(m.group(3)) if m.group(3) is not None else 0
        if af_fn == "PIO":
            # Pins can be either PIO unit (unlike, say, I2C where a
            # pin can only be I2C0 _or_ I2C1, both sharing the same AF
            # index), so each PIO unit has a distinct AF index.
            af_fn = "{:s}{:d}".format(af_fn, af_unit)
        self._afs.append((af_idx + 1, af_fn, af_unit, af))

    # This will be called at the start of the output (after the prefix). Use
    # it to emit the af objects (via the AF() macro in rp2_prefix.c).
    def print_source(self, out_source):
        if self._index is not None:
            print(
                "const machine_pin_af_obj_t pin_GPIO{:d}_af[] = {{".format(self.index()),
                file=out_source,
            )
            for af_idx, af_fn, af_unit, af in self._afs:
                print(
                    "    AF({:d}, {:4s}, {:d}), // {:s}".format(af_idx, af_fn, af_unit, af),
                    file=out_source,
                )
            print("};", file=out_source)
            print(file=out_source)

    # rp2 cpu names must be "GPIOn" or "EXT_GPIOn".
    @staticmethod
    def validate_cpu_pin_name(cpu_pin_name):
        boardgen.Pin.validate_cpu_pin_name(cpu_pin_name)

        if cpu_pin_name.startswith("GPIO") and cpu_pin_name[4:].isnumeric():
            if not (0 <= int(cpu_pin_name[4:]) < NUM_GPIOS):
                raise boardgen.PinGeneratorError("Unknown cpu pin '{}'".format(cpu_pin_name))
        elif cpu_pin_name.startswith("EXT_GPIO") and cpu_pin_name[8:].isnumeric():
            if not (0 <= int(cpu_pin_name[8:]) < NUM_EXT_GPIOS):
                raise boardgen.PinGeneratorError("Unknown ext pin '{}'".format(cpu_pin_name))
        else:
            raise boardgen.PinGeneratorError(
                "Invalid cpu pin name '{}', must be 'GPIOn' or 'EXT_GPIOn'".format(cpu_pin_name)
            )


class Rp2PinGenerator(boardgen.NumericPinGenerator):
    def __init__(self):
        # Use custom pin type above, and also enable the --af-csv argument.
        super().__init__(
            pin_type=Rp2Pin,
            enable_af=True,
        )

        # Pre-define the pins (i.e. don't require them to be listed in pins.csv).
        for i in range(NUM_GPIOS):
            self.add_cpu_pin("GPIO{}".format(i))
        for i in range(NUM_EXT_GPIOS):
            self.add_cpu_pin("EXT_GPIO{}".format(i))

    # Provided by pico-sdk.
    def cpu_table_size(self):
        return "NUM_BANK0_GPIOS"

    # Only use pre-defined cpu pins (do not let board.csv create them).
    def find_pin_by_cpu_pin_name(self, cpu_pin_name, create=True):
        return super().find_pin_by_cpu_pin_name(cpu_pin_name, create=False)

    # NumericPinGenerator doesn't include the cpu dict by default (only the
    # board dict), so add that to the output for rp2.
    def print_source(self, out_source):
        super().print_source(out_source)
        self.print_cpu_locals_dict(out_source)


if __name__ == "__main__":
    Rp2PinGenerator().main()<|MERGE_RESOLUTION|>--- conflicted
+++ resolved
@@ -55,33 +55,17 @@
             raise boardgen.PinGeneratorError(
                 "Cannot add AF for ext pin '{:s}'".format(self.name())
             )
-<<<<<<< HEAD
-=======
-        )
-        if self.is_ext:
-            print("#endif")
-        print("")
-
-    def print_header(self, hdr_file):
-        n = self.cpu_pin_name()
-        hdr_file.write(
-            "extern{:s}machine_pin_obj_t pin_{:s};\n".format(" " if self.is_ext else " const ", n)
-        )
-        if self.alt_fn_count > 0:
-            hdr_file.write("extern const machine_pin_af_obj_t pin_{:s}_af[];\n".format(n))
-
-    def qstr_list(self):
-        result = []
-        for alt_fn in self.alt_fn:
-            if alt_fn.is_supported():
-                result += alt_fn.qstr_list()
-        return result
-
-
-class NamedPin(object):
-    def __init__(self, name, pin):
-        self._name = name
-        self._pin = pin
+
+        # <af><unit>_<pin>
+        m = re.match("([A-Z][A-Z0-9][A-Z]+)(([0-9]+)(_.*)?)?", af)
+        af_fn = m.group(1)
+        af_unit = int(m.group(3)) if m.group(3) is not None else 0
+        if af_fn == "PIO":
+            # Pins can be either PIO unit (unlike, say, I2C where a
+            # pin can only be I2C0 _or_ I2C1, both sharing the same AF
+            # index), so each PIO unit has a distinct AF index.
+            af_fn = "{:s}{:d}".format(af_fn, af_unit)
+        self._afs.append((af_idx + 1, af_fn, af_unit, af))
 
     def pin(self):
         return self._pin
@@ -152,23 +136,16 @@
                 print("    &pin_{},".format(pin.name()))
         print("};")
         print("")
->>>>>>> b88262ce
-
-        # <af><unit>_<pin>
-        m = re.match("([A-Z][A-Z0-9][A-Z]+)(([0-9]+)(_.*)?)?", af)
-        af_fn = m.group(1)
-        af_unit = int(m.group(3)) if m.group(3) is not None else 0
-        if af_fn == "PIO":
-            # Pins can be either PIO unit (unlike, say, I2C where a
-            # pin can only be I2C0 _or_ I2C1, both sharing the same AF
-            # index), so each PIO unit has a distinct AF index.
-            af_fn = "{:s}{:d}".format(af_fn, af_unit)
-        self._afs.append((af_idx + 1, af_fn, af_unit, af))
-
-    # This will be called at the start of the output (after the prefix). Use
-    # it to emit the af objects (via the AF() macro in rp2_prefix.c).
-    def print_source(self, out_source):
-        if self._index is not None:
+
+    def print_named(self, label, named_pins):
+        print("")
+        print(
+            "STATIC const mp_rom_map_elem_t pin_{:s}_pins_locals_dict_table[] = {{".format(label)
+        )
+        for named_pin in named_pins:
+            pin = named_pin.pin()
+            if pin.is_ext:
+                print("  #if (MICROPY_HW_PIN_EXT_COUNT > {:d})".format(pin.pin))
             print(
                 "const machine_pin_af_obj_t pin_GPIO{:d}_af[] = {{".format(self.index()),
                 file=out_source,
