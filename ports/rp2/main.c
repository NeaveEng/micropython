/*
 * This file is part of the MicroPython project, http://micropython.org/
 *
 * The MIT License (MIT)
 *
 * Copyright (c) 2020-2021 Damien P. George
 *
 * Permission is hereby granted, free of charge, to any person obtaining a copy
 * of this software and associated documentation files (the "Software"), to deal
 * in the Software without restriction, including without limitation the rights
 * to use, copy, modify, merge, publish, distribute, sublicense, and/or sell
 * copies of the Software, and to permit persons to whom the Software is
 * furnished to do so, subject to the following conditions:
 *
 * The above copyright notice and this permission notice shall be included in
 * all copies or substantial portions of the Software.
 *
 * THE SOFTWARE IS PROVIDED "AS IS", WITHOUT WARRANTY OF ANY KIND, EXPRESS OR
 * IMPLIED, INCLUDING BUT NOT LIMITED TO THE WARRANTIES OF MERCHANTABILITY,
 * FITNESS FOR A PARTICULAR PURPOSE AND NONINFRINGEMENT. IN NO EVENT SHALL THE
 * AUTHORS OR COPYRIGHT HOLDERS BE LIABLE FOR ANY CLAIM, DAMAGES OR OTHER
 * LIABILITY, WHETHER IN AN ACTION OF CONTRACT, TORT OR OTHERWISE, ARISING FROM,
 * OUT OF OR IN CONNECTION WITH THE SOFTWARE OR THE USE OR OTHER DEALINGS IN
 * THE SOFTWARE.
 */

#include <stdio.h>

#include "py/compile.h"
#include "py/runtime.h"
#include "py/gc.h"
#include "py/mperrno.h"
#include "py/mphal.h"
#include "py/stackctrl.h"
#include "extmod/modbluetooth.h"
#include "extmod/modnetwork.h"
#include "shared/readline/readline.h"
#include "shared/runtime/gchelper.h"
#include "shared/runtime/pyexec.h"
#include "shared/runtime/softtimer.h"
#include "tusb.h"
#include "uart.h"
#include "modmachine.h"
#include "modrp2.h"
#include "mpbthciport.h"
#include "mpnetworkport.h"
#include "genhdr/mpversion.h"
#include "mp_usbd.h"

#include "pico/stdlib.h"
#include "pico/binary_info.h"
#include "pico/unique_id.h"
#include "hardware/rtc.h"
#include "hardware/structs/rosc.h"
#if MICROPY_PY_LWIP
#include "lwip/init.h"
#include "lwip/apps/mdns.h"
#endif
#if MICROPY_PY_NETWORK_CYW43
#include "lib/cyw43-driver/src/cyw43.h"
#endif

extern uint8_t __StackTop, __StackBottom;
extern uint8_t __GcHeapStart, __GcHeapEnd;

// Embed version info in the binary in machine readable form
bi_decl(bi_program_version_string(MICROPY_GIT_TAG));

// Add a section to the picotool output similar to program features, but for frozen modules
// (it will aggregate BINARY_INFO_ID_MP_FROZEN binary info)
bi_decl(bi_program_feature_group_with_flags(BINARY_INFO_TAG_MICROPYTHON,
    BINARY_INFO_ID_MP_FROZEN, "frozen modules",
    BI_NAMED_GROUP_SEPARATE_COMMAS | BI_NAMED_GROUP_SORT_ALPHA));

int main(int argc, char **argv) {
<<<<<<< HEAD
    // This is a tickless port, interrupts should always trigger SEV.
    SCB->SCR |= SCB_SCR_SEVONPEND_Msk;
=======
    // Hook for setting up anything that needs to be super early in the bootup process
    MICROPY_BOARD_STARTUP();
>>>>>>> b88262ce

    #if MICROPY_HW_ENABLE_UART_REPL
    bi_decl(bi_program_feature("UART REPL"))
    setup_default_uart();
    mp_uart_init();
    #else
    #ifndef NDEBUG
    stdio_init_all();
    #endif
    #endif

    #if MICROPY_HW_ENABLE_USBDEV
    #if MICROPY_HW_USB_CDC
    bi_decl(bi_program_feature("USB REPL"))
    #endif
    tusb_init();
    #endif

    #if MICROPY_PY_THREAD
    bi_decl(bi_program_feature("thread support"))
    mp_thread_init();
    #endif

    // Start and initialise the RTC
    datetime_t t = {
        .year = 2021,
        .month = 1,
        .day = 1,
        .dotw = 4, // 0 is Monday, so 4 is Friday
        .hour = 0,
        .min = 0,
        .sec = 0,
    };
    rtc_init();
    rtc_set_datetime(&t);
    mp_hal_time_ns_set_from_rtc();

    // Initialise stack extents and GC heap.
    mp_stack_set_top(&__StackTop);
    mp_stack_set_limit(&__StackTop - &__StackBottom - 256);
    gc_init(&__GcHeapStart, &__GcHeapEnd);

    #if MICROPY_PY_LWIP
    // lwIP doesn't allow to reinitialise itself by subsequent calls to this function
    // because the system timeout list (next_timeout) is only ever reset by BSS clearing.
    // So for now we only init the lwIP stack once on power-up.
    lwip_init();
    #if LWIP_MDNS_RESPONDER
    mdns_resp_init();
    #endif
    #endif

    #if MICROPY_PY_NETWORK_CYW43 || MICROPY_PY_BLUETOOTH_CYW43
    {
        cyw43_init(&cyw43_state);
        cyw43_irq_init();
        cyw43_post_poll_hook(); // enable the irq
        uint8_t buf[8];
        memcpy(&buf[0], "PICO", 4);

        // MAC isn't loaded from OTP yet, so use unique id to generate the default AP ssid.
        const char hexchr[16] = "0123456789ABCDEF";
        pico_unique_board_id_t pid;
        pico_get_unique_board_id(&pid);
        buf[4] = hexchr[pid.id[7] >> 4];
        buf[5] = hexchr[pid.id[6] & 0xf];
        buf[6] = hexchr[pid.id[5] >> 4];
        buf[7] = hexchr[pid.id[4] & 0xf];
        cyw43_wifi_ap_set_ssid(&cyw43_state, 8, buf);
        cyw43_wifi_ap_set_auth(&cyw43_state, CYW43_AUTH_WPA2_AES_PSK);
        cyw43_wifi_ap_set_password(&cyw43_state, 8, (const uint8_t *)"picoW123");
    }
    #endif

    // Hook for setting up anything that can wait until after other hardware features are initialised
    MICROPY_BOARD_EARLY_INIT();

    for (;;) {

        // Initialise MicroPython runtime.
        mp_init();
        mp_obj_list_append(mp_sys_path, MP_OBJ_NEW_QSTR(MP_QSTR__slash_lib));

        // Initialise sub-systems.
        readline_init0();
        machine_pin_init();
        rp2_pio_init();
        rp2_dma_init();
        machine_i2s_init0();

        #if MICROPY_PY_BLUETOOTH
        mp_bluetooth_hci_init();
        #endif
        #if MICROPY_PY_NETWORK
        mod_network_init();
        #endif
        #if MICROPY_PY_LWIP
        mod_network_lwip_init();
        #endif

        // Hook for setting up anything that should follow the MicroPy runtime but be prior to _boot.py
        MICROPY_BOARD_LATE_INIT();

        // Execute _boot.py to set up the filesystem.
        #if MICROPY_VFS_FAT && MICROPY_HW_USB_MSC
        pyexec_frozen_module("_boot_fat.py", false);
        #else
        pyexec_frozen_module("_boot.py", false);
        #endif

        // Execute user scripts.
        int ret = pyexec_file_if_exists("boot.py");
        if (ret & PYEXEC_FORCED_EXIT) {
            goto soft_reset_exit;
        }
        if (pyexec_mode_kind == PYEXEC_MODE_FRIENDLY_REPL && ret != 0) {
            ret = pyexec_file_if_exists("main.py");
            if (ret & PYEXEC_FORCED_EXIT) {
                goto soft_reset_exit;
            }
        }

        for (;;) {
            if (pyexec_mode_kind == PYEXEC_MODE_RAW_REPL) {
                if (pyexec_raw_repl() != 0) {
                    break;
                }
            } else {
                if (pyexec_friendly_repl() != 0) {
                    break;
                }
            }
        }

    soft_reset_exit:
        mp_printf(MP_PYTHON_PRINTER, "MPY: soft reboot\n");

        // Hook for resetting anything immediately following a soft reboot command
        MICROPY_BOARD_EARLY_RESET();

        #if MICROPY_PY_NETWORK
        mod_network_deinit();
        #endif
        rp2_dma_deinit();
        rp2_pio_deinit();
        #if MICROPY_PY_BLUETOOTH
        mp_bluetooth_deinit();
        #endif
        machine_pwm_deinit_all();
        machine_pin_deinit();
        #if MICROPY_PY_THREAD
        mp_thread_deinit();
        #endif
        soft_timer_deinit();
        #if MICROPY_HW_ENABLE_USB_RUNTIME_DEVICE
        mp_usbd_deinit();
        #endif

        gc_sweep_all();
        mp_deinit();

        // Hook for resetting anything after the MicroPy runtime has been deinitialised
        MICROPY_BOARD_LATE_RESET();
    }

    return 0;
}

void gc_collect(void) {
    gc_collect_start();
    gc_helper_collect_regs_and_stack();
    #if MICROPY_PY_THREAD
    mp_thread_gc_others();
    #endif
    gc_collect_end();
}

void nlr_jump_fail(void *val) {
    mp_printf(&mp_plat_print, "FATAL: uncaught exception %p\n", val);
    mp_obj_print_exception(&mp_plat_print, MP_OBJ_FROM_PTR(val));
    for (;;) {
        __breakpoint();
    }
}

#ifndef NDEBUG
void MP_WEAK __assert_func(const char *file, int line, const char *func, const char *expr) {
    printf("Assertion '%s' failed, at file %s:%d\n", expr, file, line);
    panic("Assertion failed");
}
#endif

#define POLY (0xD5)

uint8_t rosc_random_u8(size_t cycles) {
    static uint8_t r;
    for (size_t i = 0; i < cycles; ++i) {
        r = ((r << 1) | rosc_hw->randombit) ^ (r & 0x80 ? POLY : 0);
        mp_hal_delay_us_fast(1);
    }
    return r;
}

uint32_t rosc_random_u32(void) {
    uint32_t value = 0;
    for (size_t i = 0; i < 4; ++i) {
        value = value << 8 | rosc_random_u8(32);
    }
    return value;
}<|MERGE_RESOLUTION|>--- conflicted
+++ resolved
@@ -73,13 +73,8 @@
     BI_NAMED_GROUP_SEPARATE_COMMAS | BI_NAMED_GROUP_SORT_ALPHA));
 
 int main(int argc, char **argv) {
-<<<<<<< HEAD
-    // This is a tickless port, interrupts should always trigger SEV.
-    SCB->SCR |= SCB_SCR_SEVONPEND_Msk;
-=======
     // Hook for setting up anything that needs to be super early in the bootup process
     MICROPY_BOARD_STARTUP();
->>>>>>> b88262ce
 
     #if MICROPY_HW_ENABLE_UART_REPL
     bi_decl(bi_program_feature("UART REPL"))
